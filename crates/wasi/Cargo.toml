[package]
name = "v86-wasi"
version.workspace = true
authors.workspace = true
categories = ["x86", "emulator"]
readme = "README.md"
edition.workspace = true
description = "This crate is the v86 emulator with the wasi."
license = "MIT/Apache-2.0"
repository = "https://github.com/blocklessnetwork/v86-wasi"

[dependencies]
<<<<<<< HEAD
wasmtime = "15.0.0"
=======
wasmtime = "19.0.2"
>>>>>>> f6385cc8
lazy_static = "1.4.0"
chrono = "0.4"
rand = "0.8"
tokio = {version = "1", features = ["rt", "net", "time", "io-util", "sync"]}
tokio-tungstenite = "0.17.2"
futures-util = "0.3"
json = {workspace = true}
crossbeam-channel = "0.5.6"
tuntap = {workspace = true, optional = true}
anyhow = "1.0.70"


[features]
default = []
tap = ["tuntap"]<|MERGE_RESOLUTION|>--- conflicted
+++ resolved
@@ -10,11 +10,7 @@
 repository = "https://github.com/blocklessnetwork/v86-wasi"
 
 [dependencies]
-<<<<<<< HEAD
-wasmtime = "15.0.0"
-=======
 wasmtime = "19.0.2"
->>>>>>> f6385cc8
 lazy_static = "1.4.0"
 chrono = "0.4"
 rand = "0.8"
